--- conflicted
+++ resolved
@@ -1,10 +1,6 @@
 MIT License
 
-<<<<<<< HEAD
-Copyright (c) 2019 Laurent P. René de Cotret
-=======
 Copyright (c) 2015-2020 Laurent P. René de Cotret
->>>>>>> 911d8968
 
 Permission is hereby granted, free of charge, to any person obtaining a copy
 of this software and associated documentation files (the "Software"), to deal
